--- conflicted
+++ resolved
@@ -124,24 +124,8 @@
             loss_dict.update({f"t1_{k}": v for k, v in t1_losses.items()})
 
         if preds[T2SEM] is not None and 't2' in self.cfg.loss:
-<<<<<<< HEAD
             t2_losses = self._semantic_loss(preds[T2SEM], y['masks'][1])
             loss_dict.update({f"t2_{k}": v for k, v in t2_losses.items()})
-=======
-            gt_t2 = y['masks'][1]
-            if preds[T2SEM].size(1) > 1:
-                loss_dict.update(dict(
-                    t2_ce_loss=F.cross_entropy(preds[T2SEM], gt_t2.to(torch.int64), reduction='mean', ignore_index=255),
-                    t2_dice_loss=L.dice_loss_with_logits(preds[T2SEM], gt_t2.to(torch.int64)),
-                ))
-            else:
-                gt_t2 = gt_t2.to(torch.float32)
-                loss_dict.update(dict(
-                    t2_bce_loss=L.binary_cross_entropy_with_logits(
-                        preds[T2SEM], gt_t2.reshape_as(preds[T2SEM]), reduction='mean'),
-                    t2_dice_loss=L.dice_loss_with_logits(preds[T2SEM], gt_t2),
-                ))
->>>>>>> 3836b664
 
         if 'sc' in self.cfg.loss:
             loss_dict.update(dict(
